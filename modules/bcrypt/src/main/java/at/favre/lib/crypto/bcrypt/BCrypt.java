package at.favre.lib.crypto.bcrypt;

import at.favre.lib.bytes.Bytes;
import at.favre.lib.bytes.BytesTransformer;
import at.favre.lib.bytes.BytesValidators;
import at.favre.lib.bytes.MutableBytes;

import java.nio.ByteBuffer;
import java.nio.charset.Charset;
import java.nio.charset.StandardCharsets;
import java.security.SecureRandom;
import java.util.Arrays;
import java.util.Collections;
import java.util.List;
import java.util.Objects;

/**
 * The main access point the the Bcrypt APIs
 */
@SuppressWarnings("WeakerAccess")
public final class BCrypt {
    private static final Charset DEFAULT_CHARSET = StandardCharsets.UTF_8;

    /**
     * Fixed lenght of the bcrypt salt
     */
    public static final int SALT_LENGTH = 16;

    /**
     * The max length of the password in bytes excluding lats null-terminator byte
     */
    public static final int MAX_PW_LENGTH_BYTE = 71;

    /**
     * Minimum allowed cost factor
     */
    public static final int MIN_COST = 4;

    /**
     * Maximum allowed cost factor
     */
    public static final int MAX_COST = 31;

    /**
     * Ascii hex pointer for '2'
     */
    static final byte MAJOR_VERSION = 0x32;

    /**
     * The raw hash out length in byte
     */
    static final int HASH_OUT_LENGTH = 23;
    /**
     * Ascii hex pointer for '$'
     */
    static final byte SEPARATOR = 0x24;

    private BCrypt() {
    }

    /**
     * Create a new instance of bcrypt hash with default version {@link Version#VERSION_2A}.
     * Will throw an exception if given password is longer than the max length support for bycrpt of {@link #MAX_PW_LENGTH_BYTE}.
     *
     * @return new bcrypt hash instance
     */
    public static Hasher withDefaults() {
        return new Hasher(Version.VERSION_2A, new SecureRandom(), new LongPasswordStrategy.StrictMaxPasswordLengthStrategy(MAX_PW_LENGTH_BYTE));
    }

    /**
     * Create a new instance of bcrypt hash with given {@link Version}.
     * Will throw an exception if given password is longer than the max length support for bycrpt of {@link #MAX_PW_LENGTH_BYTE}.
     *
     * @param version defines what version of bcrypt will be generated (mostly the version identifier changes)
     * @return new bcrypt hash instance
     */
    public static Hasher with(Version version) {
        return new Hasher(version, new SecureRandom(), new LongPasswordStrategy.StrictMaxPasswordLengthStrategy(MAX_PW_LENGTH_BYTE));
    }

    /**
     * Create a new instance of bcrypt hash with default version {@link Version#VERSION_2A}.
     * The passed {@link SecureRandom} is used for generating the random salt.
     * Will throw an exception if given password is longer than the max length support for bycrpt of {@link #MAX_PW_LENGTH_BYTE}.
     *
     * @param secureRandom to use for random salt generation
     * @return new bcrypt hash instance
     */
    public static Hasher with(SecureRandom secureRandom) {
        return new Hasher(Version.VERSION_2A, secureRandom, new LongPasswordStrategy.StrictMaxPasswordLengthStrategy(MAX_PW_LENGTH_BYTE));
    }

    /**
     * Create a new instance of bcrypt hash with default version {@link Version#VERSION_2A}.
     * The passed {@link LongPasswordStrategy} will decide what to do when the password is longer than the supported
     * {@link #MAX_PW_LENGTH_BYTE}
     *
     * @param longPasswordStrategy decides what to do on pw that are too long
     * @return new bcrypt hash instance
     */
    public static Hasher with(LongPasswordStrategy longPasswordStrategy) {
        return new Hasher(Version.VERSION_2A, new SecureRandom(), longPasswordStrategy);
    }

    /**
     * Create a new instance with custom version, secureRandom and long password strategy
     *
     * @param version              defines what version of bcrypt will be generated (mostly the version identifier changes)
     * @param secureRandom         to use for random salt generation
     * @param longPasswordStrategy decides what to do on pw that are too long
     * @return new bcrypt hash instance
     */
    public static Hasher with(Version version, SecureRandom secureRandom, LongPasswordStrategy longPasswordStrategy) {
        return new Hasher(version, secureRandom, longPasswordStrategy);
    }

    /**
     * Creates a new instance of bcrypt verifier to verify a password against a given hash
     *
     * @return new verifier instance
     */
    public static Verifyer verifyer() {
        return verifyer(LongPasswordStrategies.none());
    }

    /**
     * Creates a new instance of bcrypt verifier to verify a password against a given hash.
     * This verify also respects the passed {@link LongPasswordStrategy} for creating the reference hash - use this
     * if you use one while hashing.
     *
     * @param longPasswordStrategy used to create the reference hash.
     * @return new verifier instance
     */
    public static Verifyer verifyer(LongPasswordStrategy longPasswordStrategy) {
        return new Verifyer(longPasswordStrategy);
    }

    /**
     * Can create bcrypt hashes
     */
    public static final class Hasher {
        private final Charset defaultCharset = DEFAULT_CHARSET;
        private final Version version;
        private final SecureRandom secureRandom;
        private final LongPasswordStrategy longPasswordStrategy;

        private Hasher(Version version, SecureRandom secureRandom, LongPasswordStrategy longPasswordStrategy) {
            this.version = version;
            this.secureRandom = secureRandom;
            this.longPasswordStrategy = longPasswordStrategy;
        }

        /**
         * Hashes given password with the OpenBSD bcrypt schema. The cost factor will define how expensive the hash will
         * be to generate. This method will use a {@link SecureRandom} to generate the internal 16 byte hash.
         * <p>
         * This implementation will add a null-terminator to the password and return a 23 byte length hash in accordance
         * with the OpenBSD implementation.
         * <p>
         * The random salt will be created internally with a {@link SecureRandom} instance.
         *
         * @param cost     exponential cost (log2 factor) between {@link #MIN_COST} and {@link #MAX_COST} e.g. 12 --&gt; 2^12 = 4,096 iterations
         * @param password to hash, will be internally converted to a utf-8 byte array representation
         * @return bcrypt hash as a char array utf-8 encoded which includes version, cost-factor, salt and the raw hash (as radix64)
         */
        public char[] hashToChar(int cost, char[] password) {
            return defaultCharset.decode(ByteBuffer.wrap(hash(cost, password))).array();
        }

        /**
         * Hashes given password with the OpenBSD bcrypt schema. The cost factor will define how expensive the hash will
         * be to generate. This method will use a {@link SecureRandom} to generate the internal 16 byte hash.
         * <p>
         * This implementation will add a null-terminator to the password and return a 23 byte length hash in accordance
         * with the OpenBSD implementation.
         * <p>
         * The random salt will be created internally with a {@link SecureRandom} instance.
         * <p>
         * This is the same as calling <code>new String(hash(cost, password), StandardCharsets.UTF-8)</code>
         *
         * @param cost     exponential cost (log2 factor) between {@link #MIN_COST} and {@link #MAX_COST} e.g. 12 --&gt; 2^12 = 4,096 iterations
         * @param password to hash, will be internally converted to a utf-8 byte array representation
         * @return bcrypt as utf-8 encoded String, which includes version, cost-factor, salt and the raw hash (as radix64)
         */
        public String hashToString(int cost, char[] password) {
            return new String(hash(cost, password), defaultCharset);
        }

        /**
         * Hashes given password with the OpenBSD bcrypt schema. The cost factor will define how expensive the hash will
         * be to generate. This method will use a {@link SecureRandom} to generate the internal 16 byte hash.
         * <p>
         * This implementation will add a null-terminator to the password and return a 23 byte length hash in accordance
         * with the OpenBSD implementation.
         * <p>
         * The random salt will be created internally with a {@link SecureRandom} instance.
         *
         * @param cost     exponential cost (log2 factor) between {@link #MIN_COST} and {@link #MAX_COST} e.g. 12 --&gt; 2^12 = 4,096 iterations
         * @param password to hash, will be internally converted to a utf-8 byte array representation
         * @return bcrypt hash utf-8 encoded byte array which includes version, cost-factor, salt and the raw hash (as radix64)
         */
        public byte[] hash(int cost, char[] password) {
            if (password == null) {
                throw new IllegalArgumentException("provided password must not be null");
            }

            byte[] passwordBytes = null;
            try {
                passwordBytes = Bytes.from(password, defaultCharset).array();
                return hash(cost, Bytes.random(SALT_LENGTH, secureRandom).array(), passwordBytes);
            } finally {
                Bytes.wrapNullSafe(passwordBytes).mutable().secureWipe();
            }
        }

        /**
         * Hashes given password with the OpenBSD bcrypt schema. The cost factor will define how expensive the hash will
         * be to generate. This method will use a {@link SecureRandom} to generate the internal 16 byte hash.
         * <p>
         * This implementation will add a null-terminator to the password and return a 23 byte length hash in accordance
         * with the OpenBSD implementation.
         * <p>
         * The random salt will be created internally with a {@link SecureRandom} instance.
         *
         * @param cost     exponential cost (log2 factor) between {@link #MIN_COST} and {@link #MAX_COST} e.g. 12 --&gt; 2^12 = 4,096 iterations
         * @param password the utf-8 encoded byte array representation
         * @return bcrypt hash utf-8 encoded byte array which includes version, cost-factor, salt and the raw hash (as radix64)
         */
        public byte[] hash(int cost, byte[] password) {
            return hash(cost, Bytes.random(SALT_LENGTH, secureRandom).array(), password);
        }

        /**
         * Hashes given password with the OpenBSD bcrypt schema. The cost factor will define how expensive the hash will
         * be to generate. This method will use given salt byte array
         * <p>
         * This implementation will add a null-terminator to the password and return a 23 byte length hash in accordance
         * with the OpenBSD implementation.
         * <p>
         * Note: This is part of the advanced APIs, only use if you know what you are doing.
         *
         * @param cost     exponential cost factor between {@link #MIN_COST} and {@link #MAX_COST} e.g. 12 --&gt; 2^12 = 4,096 iterations
         * @param salt     a random 16 byte long word, only used once
         * @param password the utf-8 encoded byte array representation
         * @return bcrypt hash utf-8 encoded byte array which includes version, cost-factor, salt and the raw hash (as radix64)
         */
        public byte[] hash(int cost, byte[] salt, byte[] password) {
            return version.formatter.createHashMessage(hashRaw(cost, salt, password));
        }

        /**
         * Hashes given password with the OpenBSD bcrypt schema. The cost factor will define how expensive the hash will
         * be to generate. This method will use given salt byte array
         * <p>
         * This implementation will add a null-terminator to the password and return a 23 byte length hash in accordance
         * with the OpenBSD implementation.
         * <p>
         * Note: This is part of the advanced APIs, only use if you know what you are doing.
         *
         * @param cost     exponential cost (log2 factor) between {@link #MIN_COST} and {@link #MAX_COST} e.g. 12 --&gt; 2^12 = 4,096 iterations
         * @param salt     a random 16 byte long word, only used once
         * @param password the utf-8 encoded byte array representation
         * @return the parts needed to parse the bcrypt hash message as raw byte arrays (salt, hash, cost, etc.)
         */
        public HashData hashRaw(int cost, byte[] salt, byte[] password) {
            if (cost > MAX_COST || cost < MIN_COST) {
                throw new IllegalArgumentException("cost factor must be between " + MIN_COST + " and " + MAX_COST + ", was " + cost);
            }
            if (salt == null) {
                throw new IllegalArgumentException("salt must not be null");
            }
            if (salt.length != SALT_LENGTH) {
                throw new IllegalArgumentException("salt must be exactly " + SALT_LENGTH + " bytes, was " + salt.length);
            }
            if (password == null) {
                throw new IllegalArgumentException("provided password must not be null");
            }

            if (!version.appendNullTerminator && password.length == 0) {
                throw new IllegalArgumentException("provided password must at least be length 1 if no null terminator is appended");
            }

            if (password.length > MAX_PW_LENGTH_BYTE + (version.appendNullTerminator ? 0 : 1)) {
                password = longPasswordStrategy.derive(password);
            }

            byte[] pwWithNullTerminator = version.appendNullTerminator ? Bytes.wrap(password).append((byte) 0).array() : Bytes.wrap(password).copy().array();
            try {
                byte[] hash = new BCryptOpenBSDProtocol().cryptRaw(1L << (long) cost, salt, pwWithNullTerminator);
                return new HashData(cost, version, salt, version.useOnly23bytesForHash ?
                        Bytes.wrap(hash).resize(HASH_OUT_LENGTH, BytesTransformer.ResizeTransformer.Mode.RESIZE_KEEP_FROM_ZERO_INDEX).array() :
                        hash
                );
            } finally {
                Bytes.wrapNullSafe(pwWithNullTerminator).mutable().secureWipe();
            }
        }
    }

    /**
     * Holds the raw data of a bcrypt hash
     */
    public static final class HashData {
        /**
         * The cost (log2 factor) used to create the hash
         */
        public final int cost;
        /**
         * The used version
         */
        public final Version version;
        /**
         * The raw 16 bytes of the salt (not the radix64 encoded version)
         */
        public final byte[] rawSalt;
        /**
         * The raw 23 bytes of hash (not the radix64 encoded version)
         */
        public final byte[] rawHash;

        public HashData(int cost, Version version, byte[] rawSalt, byte[] rawHash) {
            Objects.requireNonNull(rawHash);
            Objects.requireNonNull(rawSalt);
            Objects.requireNonNull(version);
            if (!Bytes.wrap(rawSalt).validate(BytesValidators.exactLength(16)) ||
                    !Bytes.wrap(rawHash).validate(BytesValidators.or(BytesValidators.exactLength(23), BytesValidators.exactLength(24)))) {
                throw new IllegalArgumentException("salt must be exactly 16 bytes and hash 23 bytes long");
            }
            this.cost = cost;
            this.version = version;
            this.rawSalt = rawSalt;
            this.rawHash = rawHash;
        }

        /**
         * Internally wipe the salt and hash byte arrays
         */
        public void wipe() {
            Bytes.wrapNullSafe(rawSalt).mutable().secureWipe();
            Bytes.wrapNullSafe(rawHash).mutable().secureWipe();
        }

        @Override
        public boolean equals(Object o) {
            if (this == o) return true;
            if (o == null || getClass() != o.getClass()) return false;
            HashData hashData = (HashData) o;
            return cost == hashData.cost &&
                    version == hashData.version &&
                    Bytes.wrap(rawSalt).equalsConstantTime(hashData.rawSalt) &&
                    Bytes.wrap(rawHash).equalsConstantTime(hashData.rawHash);
        }

        @Override
        public int hashCode() {
            int result = Objects.hash(cost, version);
            result = 31 * result + Arrays.hashCode(rawSalt);
            result = 31 * result + Arrays.hashCode(rawHash);
            return result;
        }

        @Override
        public String toString() {
            return "HashData{" +
                    "cost=" + cost +
                    ", version=" + version +
                    ", rawSalt=" + Bytes.wrap(rawSalt).encodeHex() +
                    ", rawHash=" + Bytes.wrap(rawHash).encodeHex() +
                    '}';
        }
    }

    /**
     * Can verify bcrypt hashes
     */
    public static final class Verifyer {
        private final Charset defaultCharset = DEFAULT_CHARSET;
        private final LongPasswordStrategy longPasswordStrategy;

        private Verifyer(LongPasswordStrategy longPasswordStrategy) {
            this.longPasswordStrategy = longPasswordStrategy;
        }

        /**
         * Verify given bcrypt hash, which includes salt and cost factor with given raw password requiring a specific
         * version. If the version does not match, {@link Result#verified} will be false, even if the hash matches.
         * <p>
         * If given hash has an invalid format {@link Result#validFormat} will be false; see also
         * {@link Result#formatErrorMessage} for easier debugging.
         *
         * @param password        to compare against the hash
         * @param bcryptHash      to compare against the password
         * @param expectedVersion will check for this version and wil not verify if versions do not match
         * @return result object, see {@link Result} for more info
         */
        public Result verifyStrict(byte[] password, byte[] bcryptHash, Version expectedVersion) {
            return verify(password, bcryptHash, expectedVersion);
        }

        /**
         * Verify given bcrypt hash, which includes salt and cost factor with given raw password.
         * The result will have {@link Result#verified} true if they match. If given hash has an
         * invalid format {@link Result#validFormat} will be false; see also {@link Result#formatErrorMessage}
         * for easier debugging.
         *
         * @param password   to compare against the hash
         * @param bcryptHash to compare against the password
         * @return result object, see {@link Result} for more info
         */
        public Result verify(byte[] password, byte[] bcryptHash) {
            return verify(password, bcryptHash, null);
        }

        /**
         * Verify given bcrypt hash, which includes salt and cost factor with given raw password requiring a specific
         * version. If the version does not match, {@link Result#verified} will be false, even if the hash matches.
         * <p>
         * If given hash has an invalid format {@link Result#validFormat} will be false; see also
         * {@link Result#formatErrorMessage} for easier debugging.
         *
         * @param password        to compare against the hash
         * @param bcryptHash      to compare against the password
         * @param expectedVersion will check for this version and wil not verify if versions do not match
         * @return result object, see {@link Result} for more info
         */
        public Result verifyStrict(char[] password, char[] bcryptHash, Version expectedVersion) {
            return verify(password, bcryptHash, expectedVersion);
        }

        /**
         * Verify given bcrypt hash, which includes salt and cost factor with given raw password.
         * The result will have {@link Result#verified} true if they match. If given hash has an
         * invalid format {@link Result#validFormat} will be false; see also {@link Result#formatErrorMessage}
         * for easier debugging.
         *
         * @param password   to compare against the hash
         * @param bcryptHash to compare against the password
         * @return result object, see {@link Result} for more info
         */
        public Result verify(char[] password, char[] bcryptHash) {
            return verify(password, bcryptHash, null);
        }

        /**
         * Verify given bcrypt hash, which includes salt and cost factor with given raw password.
         * The result will have {@link Result#verified} true if they match. If given hash has an
         * invalid format {@link Result#validFormat} will be false; see also {@link Result#formatErrorMessage}
         * for easier debugging.
         * <p>
         * Same as calling <code>verify(password, bcryptHash.toCharArray())</code>
         *
         * @param password   to compare against the hash
         * @param bcryptHash to compare against the password (you may just pass a regular {@link String})
         * @return result object, see {@link Result} for more info
         */
        public Result verify(char[] password, CharSequence bcryptHash) {
            return verify(password, toCharArray(bcryptHash), null);
        }

        /**
         * Verify given bcrypt hash, which includes salt and cost factor with given raw password.
         * The result will have {@link Result#verified} true if they match. If given hash has an
         * invalid format {@link Result#validFormat} will be false; see also {@link Result#formatErrorMessage}
         * for easier debugging.
         * <p>
         * Same as calling <code>verify(Bytes.from(password, defaultCharset).array(), bcryptHash.toCharArray())</code>
         *
         * @param password   to compare against the hash
         * @param bcryptHash to compare against the password; here the whole bcrypt hash
         *                   (including salt, etc) in its encoded form is expected not the
         *                   raw bytes found in {@link HashData#rawHash}
         * @return result object, see {@link Result} for more info
         */
        public Result verify(char[] password, byte[] bcryptHash) {
            try (MutableBytes pw = Bytes.from(password, defaultCharset).mutable()) {
                return verify(pw.array(), bcryptHash, null);
            }
        }

        private static char[] toCharArray(CharSequence charSequence) {
            if (charSequence instanceof String) {
                return charSequence.toString().toCharArray();
            } else {
                char[] buffer = new char[charSequence.length()];
                for (int i = 0; i < charSequence.length(); i++) {
                    buffer[i] = charSequence.charAt(i);
                }
                return buffer;
            }
        }

        private Result verify(char[] password, char[] bcryptHash, Version requiredVersion) {
            byte[] passwordBytes = null;
            byte[] bcryptHashBytes = null;
            try {
                passwordBytes = Bytes.from(password, defaultCharset).array();
                bcryptHashBytes = Bytes.from(bcryptHash, defaultCharset).array();
                return verify(passwordBytes, bcryptHashBytes, requiredVersion);
            } finally {
                Bytes.wrapNullSafe(passwordBytes).mutable().secureWipe();
                Bytes.wrapNullSafe(bcryptHashBytes).mutable().secureWipe();
            }
        }

        /**
         * Verify given password against a bcryptHash
         */
        private Result verify(byte[] password, byte[] bcryptHash, Version requiredVersion) {
            Objects.requireNonNull(bcryptHash);

            BCryptParser parser = requiredVersion == null ? Version.VERSION_2A.parser : requiredVersion.parser;
            try {
                HashData hashData = parser.parse(bcryptHash);

                if (requiredVersion != null && hashData.version != requiredVersion) {
                    return new Result(hashData, false);
                }

                return verify(password, hashData.cost, hashData.rawSalt, hashData.rawHash, hashData.version);
            } catch (IllegalBCryptFormatException e) {
                return new Result(e);
            }
        }

        /**
         * Verify given raw byte arrays of salt, 23 byte bcrypt hash and password. This is handy if the bcrypt messages are not packaged
         * in the default Modular Crypt Format (see also {@link Hasher#hashRaw(int, byte[], byte[])}.
         * <p>
         * The result will have {@link Result#verified} true if they match. If given hash has an
         * invalid format {@link Result#validFormat} will be false; see also {@link Result#formatErrorMessage}
         * for easier debugging.
         * <p>
         * Note: This is part of the advanced APIs, only use if you know what you are doing.
         *
         * @param password       to compare against the hash
         * @param bcryptHashData containing the data of the bcrypt hash (cost, salt, version, etc.)
         * @return result object, see {@link Result} for more info
         */
        public Result verify(byte[] password, HashData bcryptHashData) {
            return verify(password, bcryptHashData.cost, bcryptHashData.rawSalt, bcryptHashData.rawHash, bcryptHashData.version);
        }

        /**
         * Verify given raw byte arrays of salt, 23 byte bcrypt hash and password. This is handy if the bcrypt messages are not packaged
         * in the default Modular Crypt Format (see also {@link Hasher#hashRaw(int, byte[], byte[])}.
         * <p>
         * The result will have {@link Result#verified} true if they match. If given hash has an
         * invalid format {@link Result#validFormat} will be false; see also {@link Result#formatErrorMessage}
         * for easier debugging.
         * <p>
         * Note: This is part of the advanced APIs, only use if you know what you are doing.
         *
         * @param password             to compare against the hash
         * @param cost                 cost (log2 factor) which was used to create the hash
         * @param salt                 16 byte raw hash value (not radix64 version) which was used to create the hash
         * @param rawBcryptHash23Bytes 23 byte raw bcrypt hash value (not radix64 version)
         * @param version              the version of the provided hash
         * @return result object, see {@link Result} for more info
         */
        public Result verify(byte[] password, int cost, byte[] salt, byte[] rawBcryptHash23Bytes, Version version) {
            Objects.requireNonNull(password);
            Objects.requireNonNull(rawBcryptHash23Bytes);
            Objects.requireNonNull(salt);

<<<<<<< HEAD
            HashData hashData = BCrypt.with(longPasswordStrategy).hashRaw(cost, salt, password);
=======
            HashData hashData = BCrypt.with(version).hashRaw(cost, salt, password);
>>>>>>> bca97536
            return new Result(hashData, Bytes.wrap(hashData.rawHash).equalsConstantTime(rawBcryptHash23Bytes));
        }
    }

    /**
     * Result of a bcrypt hash verification
     */
    public static final class Result {
        /**
         * The parts of the modular crypt format (salt, raw hash, cost factor, version)
         */
        public final HashData details;

        /**
         * If the given format was valid. E.g. '$2a$10$k87L/MF28Q673VKh8/cPi.SUl7MU/rWuSiIDDFayrKk/1tBsSQu4u'
         */
        public final boolean validFormat;

        /**
         * If the given password matches the hash
         */
        public final boolean verified;

        /**
         * Optional error message if {@link #validFormat} is false
         */
        public final String formatErrorMessage;

        Result(IllegalBCryptFormatException e) {
            this(null, false, false, e.getMessage());
        }

        Result(HashData details, boolean verified) {
            this(details, true, verified, null);
        }

        private Result(HashData details, boolean validFormat, boolean verified, String formatErrorMessage) {
            this.details = details;
            this.validFormat = validFormat;
            this.verified = verified;
            this.formatErrorMessage = formatErrorMessage;
        }

        @Override
        public boolean equals(Object o) {
            if (this == o) return true;
            if (o == null || getClass() != o.getClass()) return false;
            Result result = (Result) o;
            return validFormat == result.validFormat &&
                    verified == result.verified &&
                    Objects.equals(details, result.details) &&
                    Objects.equals(formatErrorMessage, result.formatErrorMessage);
        }

        @Override
        public int hashCode() {
            return Objects.hash(details, validFormat, verified, formatErrorMessage);
        }

        @Override
        public String toString() {
            return "Result{" +
                    "details=" + details +
                    ", validFormat=" + validFormat +
                    ", verified=" + verified +
                    ", formatErrorMessage='" + formatErrorMessage + '\'' +
                    '}';
        }
    }

    /**
     * The supported version identifiers for bcrypt according to the modular crypt format.
     * <p>
     * See: https://passlib.readthedocs.io/en/stable/modular_crypt_format.html
     */
    public static final class Version {
        private static final BCryptFormatter DEFAULT_FORMATTER = new BCryptFormatter.Default(new Radix64Encoder.Default(), BCrypt.DEFAULT_CHARSET);
        private static final BCryptParser DEFAULT_PARSER = new BCryptParser.Default(new Radix64Encoder.Default(), BCrypt.DEFAULT_CHARSET);

        /**
         * $2a$
         * <p>
         * The original specification did not define how to handle non-ASCII character, nor how to handle a null
         * terminator. The specification was revised to specify that when hashing strings:
         * - the string must be UTF-8 encoded
         * - the null terminator must be included
         */
        public static final Version VERSION_2A = new Version(new byte[]{MAJOR_VERSION, 0x61}, DEFAULT_FORMATTER, DEFAULT_PARSER);

        /**
         * $2b$ (2014/02)
         * <p>
         * A bug was discovered in the OpenBSD implementation of bcrypt. They were storing the length of their strings
         * in an unsigned char (i.e. 8-bit Byte). If a password was longer than 255 characters, it would overflow
         * and wrap at 255. To recognize possible incorrect hashes, a new version was created.
         */
        public static final Version VERSION_2B = new Version(new byte[]{MAJOR_VERSION, 0x62}, DEFAULT_FORMATTER, DEFAULT_PARSER);

        /**
         * $2x$ (2011)
         * <p>
         * Due to a bug in crypt_blowfish, a PHP implementation of BCrypt, a new version string was introduced to
         * recognize old hashes. It was mis-handling characters with the 8th bit set. Nobody else, including canonical
         * OpenBSD, adopted the idea of 2x/2y so this version marker change was limited to crypt_blowfish.
         * <p>
         * Nobody else, including canonical OpenBSD, adopted the idea of 2x/2y. This version marker change was limited
         * to crypt_blowfish.
         */
        public static final Version VERSION_2X = new Version(new byte[]{MAJOR_VERSION, 0x78}, DEFAULT_FORMATTER, DEFAULT_PARSER);

        /**
         * $2y$ (2011)
         * <p>
         * See {@link #VERSION_2X}
         */
        public static final Version VERSION_2Y = new Version(new byte[]{MAJOR_VERSION, 0x79}, DEFAULT_FORMATTER, DEFAULT_PARSER);

        /**
         * This mirrors how Bouncy Castle creates bcrypt hashes: with 24 byte out and without null-terminator. Gets a fake
         * version descriptor.
         */
        public static final Version VERSION_BC = new Version(new byte[]{MAJOR_VERSION, 0x63}, false, false, DEFAULT_FORMATTER, DEFAULT_PARSER);

        /**
         * List of supported versions
         */
        public static final List<Version> SUPPORTED_VERSIONS = Collections.unmodifiableList(Arrays.asList(VERSION_2A, VERSION_2B, VERSION_2X, VERSION_2Y));

        /**
         * Version identifier byte array, eg.{0x32, 0x61} for '2a'
         */
        public final byte[] versionIdentifier;

        /**
         * Due to a bug the OpenBSD implemenation only uses 23 bytes (184 bit) of the possible 24 byte output from
         * blowfish. Set this to false if you want the full 24 byte out (which makes it incompatible with most other impl)
         */
        public final boolean useOnly23bytesForHash;

        /**
         * Since OpenBSD bcrypt version $2a$ a null-terminator byte must be append to the hash. This flag decides if
         * that will be done during hashing.
         */
        public final boolean appendNullTerminator;

        /**
         * The formatter for the bcrypt message digest
         */
        public final BCryptFormatter formatter;

        /**
         * The parser used to parse a bcrypt message
         */
        public final BCryptParser parser;

        private Version(byte[] versionIdentifier, BCryptFormatter formatter, BCryptParser parser) {
            this(versionIdentifier, true, true, formatter, parser);
        }

        /**
         * Create a new version. Only use this if you are know what you are doing, most common versions are already available with
         * {@link Version#VERSION_2A}, {@link Version#VERSION_2Y} etc.
         *
         * @param versionIdentifier     version as UTF-8 encoded byte array, e.g. '2a' = new byte[]{0x32, 0x61}, do not included the separator '$'
         * @param useOnly23bytesForHash set to false if you want the full 24 byte out for the hash (otherwise will be truncated to 23 byte according to OpenBSD impl)
         * @param appendNullTerminator  as defined in $2a$+ a null terminator is appended to the password, pass false if you want avoid this
         * @param formatter             the formatter responsible for formatting the out hash message digest
         */
        public Version(byte[] versionIdentifier, boolean useOnly23bytesForHash, boolean appendNullTerminator, BCryptFormatter formatter, BCryptParser parser) {
            this.versionIdentifier = versionIdentifier;
            this.useOnly23bytesForHash = useOnly23bytesForHash;
            this.appendNullTerminator = appendNullTerminator;
            this.formatter = formatter;
            this.parser = parser;
        }

        @Override
        public boolean equals(Object o) {
            if (this == o) return true;
            if (o == null || getClass() != o.getClass()) return false;
            Version version = (Version) o;
            return useOnly23bytesForHash == version.useOnly23bytesForHash &&
                    appendNullTerminator == version.appendNullTerminator &&
                    Arrays.equals(versionIdentifier, version.versionIdentifier);
        }

        @Override
        public int hashCode() {

            int result = Objects.hash(useOnly23bytesForHash, appendNullTerminator);
            result = 31 * result + Arrays.hashCode(versionIdentifier);
            return result;
        }

        @Override
        public String toString() {
            return "$" + new String(versionIdentifier) + "$";
        }
    }
}<|MERGE_RESOLUTION|>--- conflicted
+++ resolved
@@ -563,11 +563,7 @@
             Objects.requireNonNull(rawBcryptHash23Bytes);
             Objects.requireNonNull(salt);
 
-<<<<<<< HEAD
-            HashData hashData = BCrypt.with(longPasswordStrategy).hashRaw(cost, salt, password);
-=======
-            HashData hashData = BCrypt.with(version).hashRaw(cost, salt, password);
->>>>>>> bca97536
+            HashData hashData = BCrypt.with(version, new SecureRandom(), longPasswordStrategy).hashRaw(cost, salt, password);
             return new Result(hashData, Bytes.wrap(hashData.rawHash).equalsConstantTime(rawBcryptHash23Bytes));
         }
     }
